{
  description = "Build all WASM examples using crane";

  inputs = {
    nixpkgs.url = "github:NixOS/nixpkgs/nixos-25.05";
    flake-utils.url = "github:numtide/flake-utils";
    crane.url = "github:ipetkov/crane";
    rust-overlay.url = "github:oxalica/rust-overlay";
    advisory-db = {
      url = "github:rustsec/advisory-db";
      flake = false;
    };
    ghc-wasm-meta = {
      url = "gitlab:haskell-wasm/ghc-wasm-meta?host=gitlab.haskell.org";
      inputs.nixpkgs.follows = "nixpkgs";
    };
  };

  outputs = {
    nixpkgs,
    flake-utils,
    crane,
    rust-overlay,
    advisory-db,
    ghc-wasm-meta,
    ...
  }:
    flake-utils.lib.eachDefaultSystem (
      system: let
        pkgs = import nixpkgs {
          inherit system;
          overlays = [(import rust-overlay)];
        };
        lib = pkgs.lib;

        rustWithWasmTarget = (pkgs.rust-bin.fromRustupToolchainFile ./rust-toolchain.toml).override {
          targets = ["wasm32-wasip2"];
        };
        craneLib = (crane.mkLib pkgs).overrideToolchain rustWithWasmTarget;

        examplePackages = example: let
          src = craneLib.cleanCargoSource (craneLib.path ./examples/${example});
        in {
          "${example}-wasm" = craneLib.buildPackage {
            name = "${example}-wasm";
            inherit src;
            inheritToolchain = false;

            CARGO_BUILD_TARGET = "wasm32-wasip2";
            doCheck = false;

            installPhase = ''
              mkdir -p $out
              cp -v target/wasm32-wasip2/release/${example}.wasm $out/
            '';
          };
        };

        examples = ["print_time" "print_args" "print_random" "fetch_quote" "bench_num"];

        packagesForExamples =
          builtins.foldl' (acc: example: acc // examplePackages example) {}
          examples;

        # Fetch the WASI adapter for converting wasip1 to wasip2
        wasi-adapter = pkgs.fetchurl {
          url = "https://github.com/bytecodealliance/wasmtime/releases/download/v37.0.2/wasi_snapshot_preview1.command.wasm";
          sha256 = "1lazj423za0816xi2sb7lvznrp7is3lkv4pil6nf77yj2v3qjvab";
        };

        # Build C Hello World example
        c_hello_world-wasm = pkgs.stdenv.mkDerivation {
          name = "c_hello_world-wasm";
          src = ./examples/c_hello_world;

          nativeBuildInputs = with pkgs; [
            zig
            wasm-tools
          ];

          buildPhase = ''
            # Set up Zig cache directory
            export ZIG_GLOBAL_CACHE_DIR=$TMPDIR/zig-cache
            mkdir -p $ZIG_GLOBAL_CACHE_DIR

            # Compile C to WASI p1 module using Zig
            zig cc \
              -target wasm32-wasi \
              -O2 \
              -o hello_module.wasm \
              hello.c

            # Check the module was created
            ls -la hello_module.wasm

            # Convert to WASI p2 component using adapter
            wasm-tools component new hello_module.wasm \
              --adapt wasi_snapshot_preview1=${wasi-adapter} \
              -o c_hello_world.wasm
          '';

          installPhase = ''
            mkdir -p $out
            cp c_hello_world.wasm $out/
          '';
        };

        # Build Go Hello World example
        go_hello_world-wasm = pkgs.stdenv.mkDerivation {
          name = "go_hello_world-wasm";
          src = ./examples/go_hello_world;

          nativeBuildInputs = with pkgs; [
            tinygo
            wasm-tools
          ];

          buildPhase = ''
            # Set up HOME directory for TinyGo
            export HOME=$TMPDIR

            # Compile Go to WASIp2 component using TinyGo
            tinygo build -target=wasip2 -o go_hello_world.wasm main.go
          '';

          installPhase = ''
            mkdir -p $out
            cp go_hello_world.wasm $out/
          '';
        };

        # Build Haskell Hello World example
        hello_haskell-wasm = pkgs.stdenv.mkDerivation {
          name = "hello_haskell-wasm";
          src = ./examples/hello_haskell;

          nativeBuildInputs = with pkgs; [
            wasm-tools
          ] ++ lib.optionals (ghc-wasm-meta ? packages.${system}) [
            ghc-wasm-meta.packages.${system}.all_9_10
          ];

          buildPhase = ''
            # Set up HOME directory
            export HOME=$TMPDIR

            # Compile directly with GHC (bypassing cabal to avoid network access)
            wasm32-wasi-ghc \
              -o hello-haskell.wasm \
              -O2 \
              Main.hs

            # Convert to WASI p2 component using adapter
            wasm-tools component new hello-haskell.wasm \
              --adapt wasi_snapshot_preview1=${wasi-adapter} \
              -o hello_haskell.wasm
          '';

          installPhase = ''
            mkdir -p $out
            cp hello_haskell.wasm $out/
          '';
        };

<<<<<<< HEAD
        # Fetch pre-built Python WASM runtime
        python-wasm-module = pkgs.fetchurl {
          url = "https://github.com/vmware-labs/webassembly-language-runtimes/releases/download/python%2F3.12.0%2B20231211-040d5a6/python-3.12.0.wasm";
          sha256 = "sha256-5dxaOYsHtU6o/bUDv2j7WD1TPxDsP5MJY+ArlQX3p2M=";
        };

        # Build Python Hello World example
        hello_python-wasm = pkgs.stdenv.mkDerivation {
          name = "hello_python-wasm";
          src = ./examples/hello_python;

          nativeBuildInputs = with pkgs; [
=======
        # Build Zig FizzBuzz example
        fizzbuzz_zig-wasm = pkgs.stdenv.mkDerivation {
          name = "fizzbuzz_zig-wasm";
          src = ./examples/fizzbuzz_zig;

          nativeBuildInputs = with pkgs; [
            zig
>>>>>>> 25d574f2
            wasm-tools
          ];

          buildPhase = ''
<<<<<<< HEAD
            # The python-3.12.0.wasm is a WASI p1 module, convert to p2 component
            wasm-tools component new ${python-wasm-module} \
              --adapt wasi_snapshot_preview1=${wasi-adapter} \
              -o hello_python.wasm
=======
            # Set up Zig cache directory
            export ZIG_GLOBAL_CACHE_DIR=$TMPDIR/zig-cache
            mkdir -p $ZIG_GLOBAL_CACHE_DIR

            # Compile Zig to WASI p1 module
            zig build-exe \
              -target wasm32-wasi \
              -O ReleaseSmall \
              -fno-entry \
              -rdynamic \
              main.zig

            # Convert to WASI p2 component using adapter
            wasm-tools component new main.wasm \
              --adapt wasi_snapshot_preview1=${wasi-adapter} \
              -o fizzbuzz_zig.wasm
>>>>>>> 25d574f2
          '';

          installPhase = ''
            mkdir -p $out
<<<<<<< HEAD
            cp hello_python.wasm $out/
            # Also copy the Python script for reference
            cp app.py $out/
=======
            cp fizzbuzz_zig.wasm $out/
>>>>>>> 25d574f2
          '';
        };

        # Build counts tool from GitHub release
        counts-wasm = let
          countsSrc = pkgs.fetchFromGitHub {
            owner = "nnethercote";
            repo = "counts";
            rev = "1.0.6";
            sha256 = "sha256-9f+8PBovI6ycsEITWMJ7XXdEe8wtcEBxcB2Cl9RMSr0=";
          };
        in craneLib.buildPackage {
          name = "counts-wasm";
          src = countsSrc;

          CARGO_BUILD_TARGET = "wasm32-wasip2";
          doCheck = false;

          installPhase = ''
            mkdir -p $out
            cp target/wasm32-wasip2/release/counts.wasm $out/
          '';
        };

        goldenFixtureScript = builtins.readFile ./nix/golden-fixture.sh;
        goldenTestScript = builtins.readFile ./nix/golden-test.sh;

        # Extract package metadata from Cargo.toml
        cargoToml = craneLib.crateNameFromCargoToml {
          cargoToml = ./Cargo.toml;
        };

        # Build dependencies for checks
        cargoArtifacts = craneLib.buildDepsOnly {
          src = craneLib.path ./.;
        };

        # All WASM components - both Rust and non-Rust
        allWasmComponents = {
          print_args = packagesForExamples."print_args-wasm";
          print_time = packagesForExamples."print_time-wasm";
          print_random = packagesForExamples."print_random-wasm";
          fetch_quote = packagesForExamples."fetch_quote-wasm";
          bench_num = packagesForExamples."bench_num-wasm";
          c_hello_world = c_hello_world-wasm;
          go_hello_world = go_hello_world-wasm;
          hello_haskell = hello_haskell-wasm;
<<<<<<< HEAD
          hello_python = hello_python-wasm;
=======
          fizzbuzz_zig = fizzbuzz_zig-wasm;
>>>>>>> 25d574f2
          counts = counts-wasm;
        };

        # Build wasm-rr CLI tool with dependency caching
        wasm-rr = craneLib.buildPackage {
          inherit (cargoToml) pname version;
          src = craneLib.path ./.;
          inherit cargoArtifacts;
          doCheck = false;
        };

        # Generate environment variables for golden tests
        wasmEnvVars = lib.concatStringsSep "\n" (
          lib.mapAttrsToList (name: pkg:
            ''export ${lib.strings.toUpper name}_WASM="${pkg}/${name}.wasm"''
          ) allWasmComponents
        );
      in {
        packages =
          packagesForExamples
          // {
            c_hello_world-wasm = c_hello_world-wasm;
            go_hello_world-wasm = go_hello_world-wasm;
            hello_haskell-wasm = hello_haskell-wasm;
<<<<<<< HEAD
            hello_python-wasm = hello_python-wasm;
=======
            fizzbuzz_zig-wasm = fizzbuzz_zig-wasm;
>>>>>>> 25d574f2
            counts-wasm = counts-wasm;
            # wasm-rr is now the default package
            default = wasm-rr;
            # All WASM examples collected in one package
            wasm-examples = pkgs.runCommand "wasm-examples" {} ''
              mkdir -p $out
              ${lib.concatStringsSep "\n" (
                lib.mapAttrsToList (name: pkg:
                  ''cp ${pkg}/${name}.wasm $out/${name}.wasm''
                ) allWasmComponents
              )}
            '';
            # Alias for backwards compatibility
            wasm-rr = wasm-rr;
          };

        checks = {
          # Format check
          fmt = craneLib.cargoFmt {
            src = craneLib.path ./.;
          };

          # Clippy check
          clippy = craneLib.cargoClippy {
            inherit cargoArtifacts;
            src = craneLib.path ./.;
            cargoClippyExtraArgs = "--all-targets --all-features -- -D warnings";
          };

          # Cargo tests
          test = craneLib.cargoTest {
            inherit cargoArtifacts;
            src = craneLib.path ./.;
          };

          # Cargo audit check with pinned advisory database
          audit = craneLib.cargoAudit {
            inherit cargoArtifacts advisory-db;
            src = craneLib.path ./.;
            # Disable yanked check since it requires network access
            cargoAuditExtraArgs = "--ignore yanked";
          };

          # Golden tests
          golden-test = pkgs.runCommand "golden-test-check" {
            nativeBuildInputs = [
              wasm-rr
              pkgs.python3
              pkgs.diffutils
              pkgs.findutils
              pkgs.coreutils
            ];
          } ''
            # Set up environment variables
            export WASM_RR_BIN="${wasm-rr}/bin/wasm-rr"
            ${wasmEnvVars}

            # Copy golden fixtures to writable location
            cp -r ${./golden} ./golden
            chmod -R u+w ./golden

            # Run golden tests
            ${goldenTestScript}

            # If tests pass, create output
            touch $out
          '';
        };

        apps = {
          golden-fixture = flake-utils.lib.mkApp {
            drv =
              pkgs.writeShellApplication
              {
                name = "golden-fixture";
                runtimeInputs = [
                  wasm-rr
                  pkgs.coreutils
                ];
                text = ''
                  export WASM_RR_BIN="${wasm-rr}/bin/wasm-rr"
                  ${goldenFixtureScript}
                '';
              };
          };
          golden-test = flake-utils.lib.mkApp {
            drv =
              pkgs.writeShellApplication
              {
                name = "golden-test";
                runtimeInputs = [
                  wasm-rr
                  pkgs.python3
                  pkgs.diffutils
                  pkgs.findutils
                  pkgs.coreutils
                ];
                text = ''
                  export WASM_RR_BIN="${wasm-rr}/bin/wasm-rr"
                  ${wasmEnvVars}
                  ${goldenTestScript}
                '';
              };
          };
        };
      }
    );
}<|MERGE_RESOLUTION|>--- conflicted
+++ resolved
@@ -162,7 +162,6 @@
           '';
         };
 
-<<<<<<< HEAD
         # Fetch pre-built Python WASM runtime
         python-wasm-module = pkgs.fetchurl {
           url = "https://github.com/vmware-labs/webassembly-language-runtimes/releases/download/python%2F3.12.0%2B20231211-040d5a6/python-3.12.0.wasm";
@@ -175,7 +174,24 @@
           src = ./examples/hello_python;
 
           nativeBuildInputs = with pkgs; [
-=======
+            wasm-tools
+          ];
+
+          buildPhase = ''
+            # The python-3.12.0.wasm is a WASI p1 module, convert to p2 component
+            wasm-tools component new ${python-wasm-module} \
+              --adapt wasi_snapshot_preview1=${wasi-adapter} \
+              -o hello_python.wasm
+          '';
+
+          installPhase = ''
+            mkdir -p $out
+            cp hello_python.wasm $out/
+            # Also copy the Python script for reference
+            cp app.py $out/
+          '';
+        };
+
         # Build Zig FizzBuzz example
         fizzbuzz_zig-wasm = pkgs.stdenv.mkDerivation {
           name = "fizzbuzz_zig-wasm";
@@ -183,17 +199,10 @@
 
           nativeBuildInputs = with pkgs; [
             zig
->>>>>>> 25d574f2
             wasm-tools
           ];
 
           buildPhase = ''
-<<<<<<< HEAD
-            # The python-3.12.0.wasm is a WASI p1 module, convert to p2 component
-            wasm-tools component new ${python-wasm-module} \
-              --adapt wasi_snapshot_preview1=${wasi-adapter} \
-              -o hello_python.wasm
-=======
             # Set up Zig cache directory
             export ZIG_GLOBAL_CACHE_DIR=$TMPDIR/zig-cache
             mkdir -p $ZIG_GLOBAL_CACHE_DIR
@@ -210,18 +219,11 @@
             wasm-tools component new main.wasm \
               --adapt wasi_snapshot_preview1=${wasi-adapter} \
               -o fizzbuzz_zig.wasm
->>>>>>> 25d574f2
-          '';
-
-          installPhase = ''
-            mkdir -p $out
-<<<<<<< HEAD
-            cp hello_python.wasm $out/
-            # Also copy the Python script for reference
-            cp app.py $out/
-=======
+          '';
+
+          installPhase = ''
+            mkdir -p $out
             cp fizzbuzz_zig.wasm $out/
->>>>>>> 25d574f2
           '';
         };
 
@@ -269,11 +271,8 @@
           c_hello_world = c_hello_world-wasm;
           go_hello_world = go_hello_world-wasm;
           hello_haskell = hello_haskell-wasm;
-<<<<<<< HEAD
           hello_python = hello_python-wasm;
-=======
           fizzbuzz_zig = fizzbuzz_zig-wasm;
->>>>>>> 25d574f2
           counts = counts-wasm;
         };
 
@@ -298,11 +297,8 @@
             c_hello_world-wasm = c_hello_world-wasm;
             go_hello_world-wasm = go_hello_world-wasm;
             hello_haskell-wasm = hello_haskell-wasm;
-<<<<<<< HEAD
             hello_python-wasm = hello_python-wasm;
-=======
             fizzbuzz_zig-wasm = fizzbuzz_zig-wasm;
->>>>>>> 25d574f2
             counts-wasm = counts-wasm;
             # wasm-rr is now the default package
             default = wasm-rr;
