#!/usr/bin/env bash
set -euo pipefail

: "${WASM_RR_BIN:?WASM_RR_BIN must be set}"
: "${PRINT_ARGS_WASM:?PRINT_ARGS_WASM must be set}"
: "${PRINT_TIME_WASM:?PRINT_TIME_WASM must be set}"
: "${PRINT_RANDOM_WASM:?PRINT_RANDOM_WASM must be set}"
: "${FETCH_QUOTE_WASM:?FETCH_QUOTE_WASM must be set}"
: "${BENCH_NUM_WASM:?BENCH_NUM_WASM must be set}"
: "${C_HELLO_WORLD_WASM:?C_HELLO_WORLD_WASM must be set}"
: "${GO_HELLO_WORLD_WASM:?GO_HELLO_WORLD_WASM must be set}"
: "${HELLO_HASKELL_WASM:?HELLO_HASKELL_WASM must be set}"
<<<<<<< HEAD
: "${HELLO_PYTHON_WASM:?HELLO_PYTHON_WASM must be set}"
=======
: "${FIZZBUZZ_ZIG_WASM:?FIZZBUZZ_ZIG_WASM must be set}"
>>>>>>> 25d574f2
: "${COUNTS_WASM:?COUNTS_WASM must be set}"

resolve_wasm() {
  case "$1" in
    print_args) printf '%s\n' "$PRINT_ARGS_WASM" ;;
    print_time) printf '%s\n' "$PRINT_TIME_WASM" ;;
    print_random) printf '%s\n' "$PRINT_RANDOM_WASM" ;;
    fetch_quote) printf '%s\n' "$FETCH_QUOTE_WASM" ;;
    bench_num) printf '%s\n' "$BENCH_NUM_WASM" ;;
    c_hello_world) printf '%s\n' "$C_HELLO_WORLD_WASM" ;;
    go_hello_world) printf '%s\n' "$GO_HELLO_WORLD_WASM" ;;
    hello_haskell) printf '%s\n' "$HELLO_HASKELL_WASM" ;;
<<<<<<< HEAD
    hello_python) printf '%s\n' "$HELLO_PYTHON_WASM" ;;
=======
    fizzbuzz_zig) printf '%s\n' "$FIZZBUZZ_ZIG_WASM" ;;
>>>>>>> 25d574f2
    counts) printf '%s\n' "$COUNTS_WASM" ;;
    *)
      echo "unknown component: $1" >&2
      return 1
      ;;
  esac
}

get_stdin_file() {
  case "$1" in
    hello_python)
      # Python needs its script via stdin
      echo "$(dirname "$HELLO_PYTHON_WASM")/app.py"
      ;;
    *)
      # No stdin needed for other components
      echo ""
      ;;
  esac
}

failures=0

while IFS= read -r metadata; do
  dir="$(dirname "$metadata")"
  mapfile -t meta < <(python3 - <<'PY' "$metadata"
import sys
import tomllib

with open(sys.argv[1], 'rb') as fh:
    data = tomllib.load(fh)

print(data["component"])
print(data.get("scenario", ""))
print(data["trace"])
print(data["stdout"])
print(data["stderr"])
print("true" if data.get("must_fail", False) else "false")
PY
  )

  component="${meta[0]}"
  scenario="${meta[1]}"
  trace_rel="${meta[2]}"
  stdout_rel="${meta[3]}"
  stderr_rel="${meta[4]}"
  must_fail="${meta[5]}"

  wasm_path="$(resolve_wasm "$component")" || {
    failures=$((failures + 1))
    continue
  }

  trace_file="$dir/$trace_rel"
  stdout_file="$dir/$stdout_rel"
  stderr_file="$dir/$stderr_rel"

  if [[ ! -f "$trace_file" ]]; then
    echo "missing trace file: $trace_file" >&2
    failures=$((failures + 1))
    continue
  fi

  label="$component"
  if [[ -n "$scenario" ]]; then
    label="$label/$scenario"
  fi

  actual_stdout="$(mktemp)"
  actual_stderr="$(mktemp)"
  fixture_fail=0

  stdin_file="$(get_stdin_file "$component")"
  if [[ -n "$stdin_file" ]] && [[ -f "$stdin_file" ]]; then
    if ! "$WASM_RR_BIN" replay "$wasm_path" "$trace_file" <"$stdin_file" >"$actual_stdout" 2>"$actual_stderr"; then
      echo "replay failed for $label" >&2
      cat "$actual_stderr" >&2 || true
      fixture_fail=1
    fi
  elif ! "$WASM_RR_BIN" replay "$wasm_path" "$trace_file" >"$actual_stdout" 2>"$actual_stderr"; then
    echo "replay failed for $label" >&2
    cat "$actual_stderr" >&2 || true
    fixture_fail=1
  fi

  if [[ $fixture_fail == 0 ]]; then
    if ! diff -u "$stdout_file" "$actual_stdout"; then
      echo "stdout mismatch for $label" >&2
      fixture_fail=1
    fi
    if ! diff -u "$stderr_file" "$actual_stderr"; then
      echo "stderr mismatch for $label" >&2
      fixture_fail=1
    fi
  fi

  # Handle must_fail tests
  if [[ "$must_fail" == "true" ]]; then
    if [[ "$fixture_fail" -eq 1 ]]; then
      echo "✓ Expected failure: $label"
    else
      echo "✗ Unexpected pass: $label (marked as must_fail but succeeded)" >&2
      failures=$((failures + 1))
    fi
  else
    if [[ "$fixture_fail" -eq 0 ]]; then
      echo "✔ $label"
    else
      failures=$((failures + 1))
    fi
  fi

  rm -f "$actual_stdout" "$actual_stderr"
done < <(find golden -name metadata.toml | sort)

if [[ "$failures" -ne 0 ]]; then
  exit "$failures"
fi<|MERGE_RESOLUTION|>--- conflicted
+++ resolved
@@ -10,11 +10,8 @@
 : "${C_HELLO_WORLD_WASM:?C_HELLO_WORLD_WASM must be set}"
 : "${GO_HELLO_WORLD_WASM:?GO_HELLO_WORLD_WASM must be set}"
 : "${HELLO_HASKELL_WASM:?HELLO_HASKELL_WASM must be set}"
-<<<<<<< HEAD
 : "${HELLO_PYTHON_WASM:?HELLO_PYTHON_WASM must be set}"
-=======
 : "${FIZZBUZZ_ZIG_WASM:?FIZZBUZZ_ZIG_WASM must be set}"
->>>>>>> 25d574f2
 : "${COUNTS_WASM:?COUNTS_WASM must be set}"
 
 resolve_wasm() {
@@ -27,11 +24,8 @@
     c_hello_world) printf '%s\n' "$C_HELLO_WORLD_WASM" ;;
     go_hello_world) printf '%s\n' "$GO_HELLO_WORLD_WASM" ;;
     hello_haskell) printf '%s\n' "$HELLO_HASKELL_WASM" ;;
-<<<<<<< HEAD
     hello_python) printf '%s\n' "$HELLO_PYTHON_WASM" ;;
-=======
     fizzbuzz_zig) printf '%s\n' "$FIZZBUZZ_ZIG_WASM" ;;
->>>>>>> 25d574f2
     counts) printf '%s\n' "$COUNTS_WASM" ;;
     *)
       echo "unknown component: $1" >&2
