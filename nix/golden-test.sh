--- conflicted
+++ resolved
@@ -10,12 +10,9 @@
 : "${C_HELLO_WORLD_WASM:?C_HELLO_WORLD_WASM must be set}"
 : "${GO_HELLO_WORLD_WASM:?GO_HELLO_WORLD_WASM must be set}"
 : "${HELLO_HASKELL_WASM:?HELLO_HASKELL_WASM must be set}"
-<<<<<<< HEAD
-: "${JS_WORDSTATS_WASM:?JS_WORDSTATS_WASM must be set}"
-=======
 : "${HELLO_PYTHON_WASM:?HELLO_PYTHON_WASM must be set}"
 : "${FIZZBUZZ_ZIG_WASM:?FIZZBUZZ_ZIG_WASM must be set}"
->>>>>>> c050304e
+: "${JS_WORDSTATS_WASM:?JS_WORDSTATS_WASM must be set}"
 : "${COUNTS_WASM:?COUNTS_WASM must be set}"
 
 resolve_wasm() {
@@ -28,12 +25,9 @@
     c_hello_world) printf '%s\n' "$C_HELLO_WORLD_WASM" ;;
     go_hello_world) printf '%s\n' "$GO_HELLO_WORLD_WASM" ;;
     hello_haskell) printf '%s\n' "$HELLO_HASKELL_WASM" ;;
-<<<<<<< HEAD
-    js_wordstats) printf '%s\n' "$JS_WORDSTATS_WASM" ;;
-=======
     hello_python) printf '%s\n' "$HELLO_PYTHON_WASM" ;;
     fizzbuzz_zig) printf '%s\n' "$FIZZBUZZ_ZIG_WASM" ;;
->>>>>>> c050304e
+    js_wordstats) printf '%s\n' "$JS_WORDSTATS_WASM" ;;
     counts) printf '%s\n' "$COUNTS_WASM" ;;
     *)
       echo "unknown component: $1" >&2
